--- conflicted
+++ resolved
@@ -38,15 +38,6 @@
  * <li>{@code POST /api/profile}: Retrieves a user profile by UUID.</li>
  * <li>{@code POST /api/profile/all/names-only}: Retrieves names based on a list
  * of UUIDs.</li>
-<<<<<<< HEAD
- * <li>{@code PUT /api/profile/update}: Updates user information (email,
- * password, name, etc.).</li>
- * <li>{@code PUT /api/profile/update/elo}: Updates the ELO rating for a
- * user.</li>
- * </ul>
- *
- * <p>
-=======
  * <li>{@code PUT /api/profile}: Updates user information (email, password,
  * name, etc.).</li>
  * <li>{@code PUT /api/profile/elo}: Updates the ELO rating for a user.</li>
@@ -60,7 +51,6 @@
  * this API.
  *
  * <p>
->>>>>>> ae8201cd
  * Each endpoint uses {@link ResponseManager} to generate structured success or
  * error responses
  * with appropriate HTTP status codes.
