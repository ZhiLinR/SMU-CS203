--- conflicted
+++ resolved
@@ -4,7 +4,7 @@
   "description": "",
   "main": "index.js",
   "scripts": {
-    "test": "echo \"Error: no test specified\" && exit 1",
+    "test": "jest",
     "start": "nodemon server.js"
   },
   "keywords": [],
@@ -12,21 +12,12 @@
   "license": "ISC",
   "dependencies": {
     "dotenv": "^16.4.5",
-<<<<<<< HEAD
     "express": "^4.21.0",
     "mysql2": "^3.11.3",
     "uuid": "^11.0.2"
-=======
-    "express": "^4.21.1",
-    "mysql2": "^3.11.3"
->>>>>>> 65d03208
   },
   "devDependencies": {
     "nodemon": "^3.1.4",
     "readme-md-generator": "^1.0.0"
-  },
-  "scripts": {
-  "test": "jest"
-}
-
+  }
 }