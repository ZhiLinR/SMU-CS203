--- conflicted
+++ resolved
@@ -1,5 +1,4 @@
 # SMU-CS203
-<<<<<<< HEAD
 
 ## Workspace for Tournament Admin Microservice
 
@@ -144,14 +143,14 @@
         "success": true
     }
     ```
-### 5. Health checkpoint 
+### 5. Health checkpoint
 
 **Endpoint:** `GET /api/tournaments/health`
 
-**Description:** Checks if the application is running successfully 
-
-- **Response:**
-```json 
+**Description:** Checks if the application is running successfully
+
+- **Response:**
+```json
     {
       "message": "Application running successfully",
       "success": true
@@ -172,14 +171,14 @@
 
 ### Example Request and Response
 
-### 1. Create new game result 
+### 1. Create new game result
 
 **Endpoint:** `POST /api/matchups/results`
 
-**Description:** Creates a new game result for a tournament 
-
--**Request:** 
-```json 
+**Description:** Creates a new game result for a tournament
+
+-**Request:**
+```json
     {
       "playerWon": "John Doe",
       "tournamentID": "123",
@@ -188,7 +187,7 @@
 ```
 
 - **Response:**
-```json 
+```json
     {
       "message": "Successfully created tournament result",
       "success": true
@@ -202,7 +201,7 @@
 **Description:** Retrieve player list  for a specific tournament.
 
 - **Response:**
-```json 
+```json
     {
       "message": "Successfully found participants for the tournament",
       "success": true,
@@ -222,7 +221,7 @@
 **Description:** Checks if the application is running successfully
 
 - **Response:**
-```json 
+```json
     {
       "message": "Successfully found game results for the tournament",
       "success": true,
@@ -257,7 +256,7 @@
     }
 ```
 - **Response:**
-```json 
+```json
     {
       "message": "Successfully updated tournament result.",
       "success": true
@@ -271,7 +270,7 @@
 **Description:** Deletes a game result
 
 - **Request:**
-```json 
+```json
     {
       "playerWon": "John Doe",
       "tournamentID": "123",
@@ -280,7 +279,7 @@
 ```
 
 - **Response:**
-```json 
+```json
     {
       "message": "Successfully deleted tournament result",
       "success": true
@@ -295,13 +294,9 @@
 **Description:** Checks if the application is running successfully
 
 - **Response:**
-```json 
+```json
     {
       "message": "Application running successfully",
       "success": true
     }
-```
-=======
-## Workspace for Tournament/Admin Microservice
-# help
->>>>>>> 3755fcea
+```