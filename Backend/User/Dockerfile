--- conflicted
+++ resolved
@@ -22,8 +22,4 @@
 EXPOSE 8080
 
 # Set the entry point to run the JAR file
-<<<<<<< HEAD
-ENTRYPOINT ["java", "-jar", "user-msvc-1.0.0.jar"]
-=======
-ENTRYPOINT ["java", "-jar", "user-msvc-1.0.0.jar"]
->>>>>>> de31bfce
+ENTRYPOINT ["java", "-jar", "user-msvc-1.0.0.jar"]