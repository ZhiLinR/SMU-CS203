<<<<<<< HEAD

=======
>>>>>>> 6502dac5
<template>
  <div class="grid align-items-center justify-content-center">
    <div class="col-12 md:col-12 lg:col-10">
      <Menubar >
        <template #start>
            <a class='line-remove'>
            <router-link :to="{ name: 'admin' }" style="margin-left: 100px;">
              <span style="text-decoration: none; font-weight: bold;">Check-M8</span></router-link>
          </a>
        </template>
        <template #end>
          <a class='line-remove' style="margin-right: 50px;">
            <router-link :to="{ name: 'admin' }">
              <span style="text-decoration: none;">Home</span></router-link>
          </a>
          <a class='line-remove' style="margin-right: 50px;">
            <router-link :to="{ name: 'admin' }">
              <span style="text-decoration: none;font-weight: bold; ">Tournament</span></router-link>
          </a>
          <a class='line-remove' style="margin-right: 50px;">
            <router-link :to="{ name: 'login' }">
                <Button class="login-btn">Log In</Button>
            </router-link>
          </a>
        </template>
      </Menubar>
    </div>
  </div>
</template>
<style>
@import url('https://fonts.googleapis.com/css2?family=Noto+Sans:ital,wght@0,100..900;1,100..900&display=swap');


a {
  text-decoration: none !important;
  color: black !important;
  font-size: large;
  font-family: "Noto Sans", sans-serif;
  margin-top: 20px;
  
}

.login-btn{
  border-radius: 10px;
  background-color: #2D2D2D;
  max-height: 50px;
  max-width: 100px;
}




</style><|MERGE_RESOLUTION|>--- conflicted
+++ resolved
@@ -1,7 +1,3 @@
-<<<<<<< HEAD
-
-=======
->>>>>>> 6502dac5
 <template>
   <div class="grid align-items-center justify-content-center">
     <div class="col-12 md:col-12 lg:col-10">
