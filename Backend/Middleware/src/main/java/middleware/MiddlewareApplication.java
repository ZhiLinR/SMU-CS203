package middleware;

import org.springframework.boot.SpringApplication;
// import io.github.cdimascio.dotenv.Dotenv; // For mvn run
import org.springframework.boot.autoconfigure.SpringBootApplication;

/**
 * The entry point for the Middleware application.
 *
 * <p>
 * This class contains the main method which serves as the starting point for
<<<<<<< HEAD
 * the Spring Boot application.
 * It loads environment variables from a .env file to configure database and JWT
 * settings.
=======
 * the Spring Boot application. It loads environment variables from a .env file
 * to configure database and JWT settings.
>>>>>>> ae8201cd
 * </p>
 */
@SpringBootApplication
public class MiddlewareApplication {

    /**
     * The main method that runs the application.
     *
     * @param args command-line arguments passed to the application
     */
    public static void main(String[] args) {

        // Load the .env file (For mvn run)
        // Dotenv dotenv = Dotenv.configure()
        // .load();
        // System.setProperty("DB_URL", dotenv.get("DB_URL"));
        // System.setProperty("DB_USERNAME", dotenv.get("DB_USERNAME"));
        // System.setProperty("DB_PASSWORD", dotenv.get("DB_PASSWORD"));
        // System.setProperty("JWT_SECRET", dotenv.get("JWT_SECRET"));
        // System.setProperty("ORIGIN", dotenv.get("ORIGIN"));

        SpringApplication.run(MiddlewareApplication.class, args);
    }
}<|MERGE_RESOLUTION|>--- conflicted
+++ resolved
@@ -9,14 +9,8 @@
  *
  * <p>
  * This class contains the main method which serves as the starting point for
-<<<<<<< HEAD
- * the Spring Boot application.
- * It loads environment variables from a .env file to configure database and JWT
- * settings.
-=======
  * the Spring Boot application. It loads environment variables from a .env file
  * to configure database and JWT settings.
->>>>>>> ae8201cd
  * </p>
  */
 @SpringBootApplication
